import time
from ultralytics import YOLO
from teste_especifico import preparar_imagens, carregar_modelo
from datasets import get_image_paths_and_labels
from tqdm import tqdm
import torch
import numpy as np
from sklearn.metrics import roc_curve, auc
import matplotlib.pyplot as plt
import argparse


def get_args():
    parser = argparse.ArgumentParser(
        description="Avaliar modelos Coruja e YOLO em um dataset balanceado.")
    parser.add_argument("--input", "-i", type=str, required=False,
                        default="../data/dataset_10k/", help="Caminho para a imagem de entrada.")
    parser.add_argument("--model", "-m", type=str, required=False,
                        default="../models/tanh.pt", help="Caminho para o modelo Coruja.")
    parser.add_argument(
        "--reference", "-r", "--references",
        nargs="+",
        type=str,
        required=False,
        default=["../models/yolov8n.pt"],
        help="Um ou mais caminhos para modelos YOLO de referência (ex.: yolov8n.pt yolov11n.pt)."
    )
    parser.add_argument("--num_imgs", "-n", type=int, default=5_000,
                        help="Número máximo de imagens a serem avaliadas (balanceado entre classes).")
    parser.add_argument("--sections", "-s", type=int, default=1,
                        help="Número de seções para dividir a imagem.")
    parser.add_argument(
        "--output", "-o", "--outputs",
        nargs="+",
        type=str,
        default=["roc_curve.png"],
        help="Um ou mais caminhos para salvar a curva ROC (ex.: roc.png roc.pdf roc.svg)."
    )
    parser.add_argument("--device", "-d", type=str, default="cuda" if torch.cuda.is_available()
                        else "cpu", help="Dispositivo para avaliação (cuda ou cpu).")
    args = parser.parse_args()
    return args


def classificar_imagem(img_path: str, model: torch.nn.Module, device: torch.device, sections: int = 2) -> torch.Tensor:
    input_tensor = preparar_imagens(img_path, sections).to(device)
    with torch.no_grad():
        output = model(input_tensor).detach().cpu()
    return output


def prepare_dataset(input_path: str, n_imgs: int) -> tuple[list[str], list[int]]:
    img_paths, labels, classes = get_image_paths_and_labels(input_path)

    human_imgs = [img for img, label in zip(img_paths, labels) if label == 1]
    no_human_imgs = [img for img, label in zip(
        img_paths, labels) if label == -1]
    min_count = min(len(human_imgs), len(no_human_imgs), n_imgs)
    img_paths = human_imgs[:min_count] + no_human_imgs[:min_count]
    labels = [1]*min_count + [-1]*min_count

    return img_paths, labels


def ref_classificar(img_path: str, model: YOLO) -> float:
    results = model.predict(img_path, verbose=False)
    r = results[0]
    if r.boxes is not None and len(r.boxes) > 0:
        cls = r.boxes.cls.detach().cpu().numpy()
        conf = r.boxes.conf.detach().cpu().numpy()
        person_conf = conf[cls == 0]  # id 0 é 'person' no COCO
        return float(person_conf.max()) if person_conf.size > 0 else 0.0
    return 0.0


def main():
    args = get_args()
    input_path = args.input
    model_path = args.model
    reference_paths = args.reference
    sections = args.sections
    device = torch.device(args.device)
    output_paths = args.output
    n_imgs = args.num_imgs

    print(
        f"Avaliando dataset {input_path} com Coruja {model_path} e referências {', '.join(reference_paths)}")
    print(f"Número máximo de imagens por classe: {n_imgs}")
    print(f"Número de seções por imagem: {sections}")
    print(f"Arquivos de saída da ROC: {', '.join(output_paths)}")
    print(f"Usando dispositivo: {device}")

    img_paths, labels = prepare_dataset(input_path, n_imgs)

    # Preparar estruturas para resultados
    rocs = []  # lista de tuplas (label, fpr, tpr, auc, freq_mean, freq_std)
    
    # Inferência Coruja
    coruja = carregar_modelo(model_path, device)
    coruja_outputs = np.zeros(len(img_paths), dtype=np.float32)
    coruja_tempo = np.zeros(len(img_paths), dtype=float)

    for i, img in enumerate(tqdm(img_paths, desc="Inferência Coruja")):
        # --- Modelo Coruja ---
        start = time.time()
        output = classificar_imagem(
            img, coruja, device, sections).detach().cpu().numpy()
        coruja_outputs[i] = (np.max(output) + 1) / 2  # mapear tanh [-1,1] -> [0,1]
        coruja_tempo[i] = time.time() - start

    # Curva da Coruja
    fpr_coruja, tpr_coruja, _ = roc_curve(
        [1 if l == 1 else 0 for l in labels], coruja_outputs)
    auc_coruja = auc(fpr_coruja, tpr_coruja)
    # Frequência por amostra: f = 1/T (Hz). Evitar divisão por zero.
    # Usar um valor mínimo mais realista (1ms = 0.001s)
    coruja_freq = 1.0 / np.clip(coruja_tempo, 0.01, None)
    rocs.append(("Coruja", fpr_coruja, tpr_coruja, auc_coruja,
             float(np.mean(coruja_freq)), float(np.std(coruja_freq))))

    # inferência dos YOLOs
    for ref_path in reference_paths:
<<<<<<< HEAD
        yolo = YOLO(ref_path)
        yolo_name = ref_path.split('/')[-1].split('.')[0]
=======
        try:
            yolo = YOLO(ref_path)
        except FileNotFoundError as e:
            print(f"Erro ao carregar YOLO {ref_path}: {e}")
            continue
        yolo_name = ref_path.split("/")[-1].split(".")[0]
>>>>>>> a21ad10d
        yolo_outputs = np.zeros(len(img_paths), dtype=np.float32)
        yolo_tempo = np.zeros(len(img_paths), dtype=float)
        for i, img in enumerate(tqdm(img_paths, desc=f"YOLO {ref_path}")):
            start = time.time()
            yolo_outputs[i] = ref_classificar(img, yolo)
            yolo_tempo[i] = time.time() - start
        fpr_y, tpr_y, _ = roc_curve(
            [1 if l == 1 else 0 for l in labels], yolo_outputs)
        auc_y = auc(fpr_y, tpr_y)
<<<<<<< HEAD
        yolo_freq = 1.0 / np.clip(yolo_tempo, 1e-12, None)
=======
        # Frequência por amostra: f = 1/T (Hz). Usar valor mínimo realista (1ms)
        yolo_freq = 1.0 / np.clip(yolo_tempo, 0.01, None)
>>>>>>> a21ad10d
        rocs.append((yolo_name, fpr_y, tpr_y, auc_y, float(
            np.mean(yolo_freq)), float(np.std(yolo_freq))))

    print("Resultados AUC:")
    for label, _, _, auc_val, f_mean, f_std in rocs:
        print(
            f" - {label}: AUC={auc_val:.4f} | f = {f_mean:.1f} ± {f_std:.1f} Hz")

    fig, ax = plt.subplots()
    for label, fpr, tpr, auc_val, f_mean, f_std in rocs:
        ax.plot(
<<<<<<< HEAD
            fpr, tpr, label=f"{label} $(f = {f_mean:.1f} ± {f_std:.1f} Hz)$")
=======
            fpr, tpr, label=f"{label.split('.')[0]} ($f = {f_mean:.1f} ± {f_std:.1f} Hz$)")
>>>>>>> a21ad10d
    ax.plot([0, 1], [0, 1], 'k--')  # linha diagonal
    ax.set_xlabel('False Positive Rate')
    ax.set_ylabel('True Positive Rate')
    ax.set_title('ROC Curve')
    ax.legend()
    for out_path in output_paths:
        fig.savefig(out_path)
        print(f"ROC salva em: {out_path}")
    plt.close(fig)


if __name__ == "__main__":
    main()<|MERGE_RESOLUTION|>--- conflicted
+++ resolved
@@ -120,17 +120,12 @@
 
     # inferência dos YOLOs
     for ref_path in reference_paths:
-<<<<<<< HEAD
-        yolo = YOLO(ref_path)
-        yolo_name = ref_path.split('/')[-1].split('.')[0]
-=======
         try:
             yolo = YOLO(ref_path)
         except FileNotFoundError as e:
             print(f"Erro ao carregar YOLO {ref_path}: {e}")
             continue
         yolo_name = ref_path.split("/")[-1].split(".")[0]
->>>>>>> a21ad10d
         yolo_outputs = np.zeros(len(img_paths), dtype=np.float32)
         yolo_tempo = np.zeros(len(img_paths), dtype=float)
         for i, img in enumerate(tqdm(img_paths, desc=f"YOLO {ref_path}")):
@@ -140,12 +135,8 @@
         fpr_y, tpr_y, _ = roc_curve(
             [1 if l == 1 else 0 for l in labels], yolo_outputs)
         auc_y = auc(fpr_y, tpr_y)
-<<<<<<< HEAD
-        yolo_freq = 1.0 / np.clip(yolo_tempo, 1e-12, None)
-=======
         # Frequência por amostra: f = 1/T (Hz). Usar valor mínimo realista (1ms)
         yolo_freq = 1.0 / np.clip(yolo_tempo, 0.01, None)
->>>>>>> a21ad10d
         rocs.append((yolo_name, fpr_y, tpr_y, auc_y, float(
             np.mean(yolo_freq)), float(np.std(yolo_freq))))
 
@@ -157,11 +148,7 @@
     fig, ax = plt.subplots()
     for label, fpr, tpr, auc_val, f_mean, f_std in rocs:
         ax.plot(
-<<<<<<< HEAD
-            fpr, tpr, label=f"{label} $(f = {f_mean:.1f} ± {f_std:.1f} Hz)$")
-=======
             fpr, tpr, label=f"{label.split('.')[0]} ($f = {f_mean:.1f} ± {f_std:.1f} Hz$)")
->>>>>>> a21ad10d
     ax.plot([0, 1], [0, 1], 'k--')  # linha diagonal
     ax.set_xlabel('False Positive Rate')
     ax.set_ylabel('True Positive Rate')
